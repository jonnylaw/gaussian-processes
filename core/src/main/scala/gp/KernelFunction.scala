--- conflicted
+++ resolved
@@ -37,11 +37,7 @@
   /**
     * Apply the Kernel function as a sum
     *
-<<<<<<< HEAD
-    * TODO: Could have other ways of combining the covariance functions
-=======
     * TODO: This could have other ways of combining the covariance functions
->>>>>>> 8cccf0d6
     * (convolution, product etc.)
     *
     * @param ps a list of covariance function parameters
@@ -49,13 +45,6 @@
     * of a sum covariance function
     */
   def apply(ps: Vector[KernelParameters]): Double => Double = { x =>
-<<<<<<< HEAD
-    ps.map(p => p match {
-      case SquaredExp(h, s) => squaredExponential(h, s)(x)
-      case Matern(s, nu, l) => matern(s, nu, l)(x)
-      case White(s) => white(s)(x)
-    }).sum
-=======
     ps.map(p =>
         p match {
           case SquaredExp(h, s) => squaredExponential(h, s)(x)
@@ -63,7 +52,6 @@
           case White(s)         => white(s)(x)
       })
       .sum
->>>>>>> 8cccf0d6
   }
 
   /**
@@ -94,17 +82,9 @@
     * Build a covariance matrix of paired distances
     */
   def buildCov(
-<<<<<<< HEAD
     xs:    Vector[Location[Double]],
     covFn: Double => Double,
     dist:  (Location[Double], Location[Double]) => Double) = {
-
-=======
-      xs: Vector[Location[Double]],
-      covFn: Double => Double,
-      dist: (Location[Double], Location[Double]) => Double
-  ) = {
->>>>>>> 8cccf0d6
     distanceMatrix(xs, dist).map(covFn)
   }
 
