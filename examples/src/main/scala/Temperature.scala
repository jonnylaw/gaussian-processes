--- conflicted
+++ resolved
@@ -19,20 +19,12 @@
       format.print(d))
   }
 
-<<<<<<< HEAD
   case class Temperature(
     name:     String,
     date:     DateTime,
     obs:      Option[Double],
     lon:      Double,
     lat:      Double)
-=======
-  case class Temperature(name: String,
-                         date: DateTime,
-                         obs: Double,
-                         lon: Double,
-                         lat: Double)
->>>>>>> 8cccf0d6
 
   val initParams = GaussianProcess.Parameters(
     MeanParameters.plane(DenseVector(0.0, 0.0, 0.0)),
@@ -43,17 +35,11 @@
 
   val rawData = Paths.get("data/daily_average_temp.csv")
   val reader = rawData.asCsvReader[Temperature](rfc.withHeader)
-<<<<<<< HEAD
   val data: Vector[Temperature] = reader.
     collect {
       case Right(a) => a
     }.
     toVector
-=======
-  val data: Vector[Temperature] = reader.collect {
-    case Right(a) => a
-  }.toVector
->>>>>>> 8cccf0d6
 
   implicit val randMonad = new Monad[Rand] {
     def pure[A](x: A): Rand[A] = Rand.always(x)
@@ -71,7 +57,6 @@
 // TODO: Should I fit the mean function first
 // or incorporate it into the Gibs sampler
 object Temperature extends App with TemperatureModel {
-<<<<<<< HEAD
   def proposal(delta: Double)(ps: Vector[KernelParameters]) = ps.traverse(p => p match {
     case SquaredExp(h, s) =>
       for {
@@ -94,44 +79,6 @@
     case White(s) =>
       InverseGamma(3.0, 0.5).logPdf(s)
   }).sum
-=======
-  val trainingData: Vector[GaussianProcess.Data] = data
-    .groupBy(_.date)
-    .map {
-      case (_, ts) =>
-        ts.map(t => GaussianProcess.Data(Two(t.lon, t.lat), t.obs))
-    }
-    .toVector
-    .head
-
-  def proposal(ps: Vector[KernelParameters]) =
-    ps.traverse(p =>
-      p match {
-        case SquaredExp(h, s) =>
-          for {
-            z1 <- Gaussian(0.0, 0.01)
-            newh = h * math.exp(z1)
-            z2 <- Gaussian(0.0, 0.01)
-            newS = s * math.exp(z2)
-          } yield KernelParameters.se(newh, newS)
-        case White(s) =>
-          for {
-            z <- Gaussian(0.0, 0.01)
-            news = s * math.exp(z)
-          } yield KernelParameters.white(news)
-    })
-
-  def priorKernel(ps: Vector[KernelParameters]) =
-    ps.map(p =>
-        p match {
-          case SquaredExp(h, sigma) =>
-            InverseGamma(3, 5).logPdf(h) +
-              Uniform(0.0001, 0.01).logPdf(sigma)
-          case White(s) =>
-            InverseGamma(3.0, 0.5).logPdf(s)
-      })
-      .sum
->>>>>>> 8cccf0d6
 
   val prior = for {
     v <- InverseGamma(3.0, 0.5)
@@ -147,46 +94,29 @@
   // get iterations from command line argument
   val nIters: Int = args.lift(0).map(_.toInt).getOrElse(100000)
 
-<<<<<<< HEAD
-  // val iters = Mcmc.sample(trainingData, priorKernel,
-  //   Gaussian(1.0, 1.0), proposal(0.05), dist, prior.draw).
-  //   steps.
-  //   take(nIters)
-
-  // val out = new java.io.File("data/temperature-mcmc.csv")
-  // val writer = out.asCsvWriter[List[Double]](rfc.withHeader("h", "sigma", "sigma_y", "beta_0", "beta_1", "beta_2"))
-=======
-  val iters = Mcmc
-    .sample(trainingData,
-            priorKernel,
-            Gaussian(1.0, 1.0),
-            proposal,
-            dist,
-            prior.draw)
-    .steps
-    .take(nIters)
+  val iters = Mcmc.sample(trainingData, priorKernel,
+    Gaussian(1.0, 1.0), proposal(0.05), dist, prior.draw).
+    steps.
+    take(nIters)
 
   val out = new java.io.File("data/temperature-mcmc.csv")
-  val writer = out.asCsvWriter[List[Double]](
-    rfc.withHeader("h", "sigma", "sigma_y", "beta_0", "beta_1", "beta_2"))
->>>>>>> 8cccf0d6
-
-  // def formatParams(p: GaussianProcess.Parameters): List[Double] = {
-  //   p.kernelParameters.flatMap(_.toList).toList ::: p.meanParameters.toList
-  // }
-
-  // // write iters to file
-  // while (iters.hasNext) {
-  //   writer.write(formatParams(iters.next))
-  // }
-
-  // writer.close()
+  val writer = out.asCsvWriter[List[Double]](rfc.withHeader("h", "sigma", "sigma_y", "beta_0", "beta_1", "beta_2"))
+
+  def formatParams(p: GaussianProcess.Parameters): List[Double] = {
+    p.kernelParameters.flatMap(_.toList).toList ::: p.meanParameters.toList
+  }
+
+  // write iters to file
+  while (iters.hasNext) {
+    writer.write(formatParams(iters.next))
+  }
+
+  writer.close()
 }
 
 object PredictTemperature extends App with TemperatureModel {
   val paramsFile = Paths.get("data/temperature-mcmc.csv")
   val paramsReader = paramsFile.asCsvReader[List[Double]](rfc.withHeader)
-<<<<<<< HEAD
   val chain = paramsReader.
     collect {
       case Right(a) => GaussianProcess.Parameters(
@@ -209,36 +139,11 @@
           map { case (x, y) => x add y })
     }.
     map(p => p / chain.size)
-=======
-  val chain = paramsReader
-    .collect {
-      case Right(a) =>
-        GaussianProcess.Parameters(
-          MeanParameters.plane(DenseVector(a(3), a(4), a(5))),
-          Vector(KernelParameters.se(a(0), a(1)), KernelParameters.white(a(2)))
-        )
-    }
-    .drop(1000)
-    .toStream
-    .zipWithIndex
-    .filter { case (_, i) => i % 20 == 0 }
-    .map(_._1)
-
-  // calculate mean of parameters
-  val params: GaussianProcess.Parameters = chain
-    .reduce { (a, b) =>
-      GaussianProcess.Parameters(a.meanParameters add b.meanParameters,
-                                 (a.kernelParameters zip b.kernelParameters)
-                                   .map { case (x, y) => x add y })
-    }
-    .map(p => p / chain.size)
->>>>>>> 8cccf0d6
 
   println(params)
 
   // read test locations
   val locationFile = Paths.get("data/spatial_data/test_location.csv")
-<<<<<<< HEAD
   val locReader = locationFile.asCsvReader[(String, Double, Double)](rfc.withHeader)
   val locations = locReader.
     collect {
@@ -258,34 +163,11 @@
     flatMap { case (date, obs) =>
       val fitted = Predict.fit(locations, obs, dist, params)
       Predict.predict(fitted.map(_._2), 0.8).map(x => (date, x))
-=======
-  val locReader =
-    locationFile.asCsvReader[(String, Double, Double)](rfc.withHeader)
-  val locations = locReader.collect {
-    case Right(a) => Two(a._2, a._3)
-  }.toVector
-
-  // perform prediction at test location for each day
-  val predictions = data
-    .groupBy(_.date)
-    .map {
-      case (d, ts) =>
-        (d, ts.map(t => (GaussianProcess.Data(Two(t.lon, t.lat), t.obs))))
-    }
-    .toVector
-    .flatMap {
-      case (date, obs) =>
-        val fitted = Predict.fit(locations, obs, dist, params)
-        Predict.predict(fitted, 0.8).map(x => (date, x))
->>>>>>> 8cccf0d6
     }
 
   // write test prediction
   val out = new java.io.File("data/temperature_test_predictions_gp.csv")
-<<<<<<< HEAD
   out.writeCsv(predictions, rfc.withHeader("day", "mean", "lower", "object"))
-=======
-  out.writeCsv(predictions, rfc.withHeader("day", "mean", "lower", "upper"))
 }
 
 object TemperatureDlmGp extends App with TemperatureModel {
@@ -360,5 +242,4 @@
                               prior.draw)
 
   iters.steps.map(_.p).take(100).foreach(println)
->>>>>>> 8cccf0d6
 }