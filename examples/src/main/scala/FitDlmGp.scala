--- conflicted
+++ resolved
@@ -14,14 +14,8 @@
   */
 object FitDlmGp {
   case class State(
-<<<<<<< HEAD
     p:   DlmGp.Parameters,
     dlm: GibbsSampling.State)
-=======
-      p: DlmGp.Parameters,
-      state: Vector[(Double, DenseVector[Double])]
-  )
->>>>>>> 8cccf0d6
 
   /**
     * Calculate Y_t - F.t * X_t and return a collection of locations and
@@ -33,7 +27,6 @@
     * @return a vector of
     */
   def residual(
-<<<<<<< HEAD
     ys: Vector[(Location[Double], Vector[Data])],
     state: Vector[SamplingState],
     f: Double => DenseMatrix[Double]): Vector[GaussianProcess.Data] = {
@@ -69,46 +62,6 @@
     mod:       DlmGp.Model,
     ys:        Vector[(Location[Double], Vector[Data])]) = { st: State =>
 
-=======
-      ys: Vector[DlmGp.Data],
-      state: Vector[(Double, DenseVector[Double])]
-  ): Vector[(Double, Vector[GaussianProcess.Data])] = {
-
-    ys.map(d =>
-      (d.time, for {
-        (loc, measurement) <- d.locations zip d.measurement.data
-      } yield GaussianProcess.Data(loc, measurement)))
-  }
-
-  /**
-    * Convert a DLM GP to a Time series of mean values
-    * @param ys a vector of observations from m locations
-    * @return a time series vector containing the mean value across all
-    * locations
-    */
-  def gptoTimeSeries(ys: Vector[DlmGp.Data]) = {
-
-    ys.map { d =>
-      Dlm.Data(d.time, d.measurement.map(_.some))
-    }
-  }
-
-  /**
-    *
-    */
-  def dlmParameters(kxx: DenseMatrix[Double],
-                    p: DlmGp.Parameters): DlmParameters = {
-
-    DlmParameters(kxx, p.w, p.m0, p.c0)
-  }
-
-  def step(priorW: InverseGamma,
-           priorKern: Vector[KernelParameters] => Double,
-           propKern: Vector[KernelParameters] => Rand[Vector[KernelParameters]],
-           mod: DlmGp.Model,
-           ys: Vector[DlmGp.Data],
-           xs: Vector[Location[Double]]) = { st: State =>
->>>>>>> 8cccf0d6
     val covFn = KernelFunction(st.p.gp.kernelParameters)
     val xs = ys.map(_._1)
     val nugget = diag(DenseVector.fill(xs.size)(1e-3))
@@ -116,32 +69,18 @@
     val ts = combineTs(ys)
 
     for {
-<<<<<<< HEAD
       dlmSt <- GibbsSampling.stepSvd(mod.dlm, priorV, priorW, ts)(st.dlm)
       res = residual(ys, dlmSt.state, mod.dlm.f)
       kp <- KernelParameters.sample(res, mod.dist, priorKern, propKern)(st.p.gp)
     } yield State(st.p.copy(dlm = dlmSt.p.copy(v = kxx),
                             gp = st.p.gp.copy(kernelParameters = kp.kernelParameters)),
       dlmSt)
-=======
-      state <- Smoothing.ffbsDlm(dlm, gptoTimeSeries(ys), dlmP)
-      system <- GibbsSampling.sampleSystemMatrix(priorW, state, dlm.g)
-      res = residual(ys, state)
-      kp <- KernelParameters.sample(res.head._2, mod.dist, priorKern, propKern)(
-        st.p.gp)
-    } yield
-      State(
-        st.p.copy(w = system,
-                  gp = st.p.gp.copy(kernelParameters = kp.kernelParameters)),
-        state)
->>>>>>> 8cccf0d6
   }
 
   /**
     * The DLMs share the same state,
     * change the observation matrix to reflect this
     */
-<<<<<<< HEAD
   def toDlm(mod: DlmGp.Model): Dlm = {
     val newf = mod.dim.
       map { p =>
@@ -149,17 +88,6 @@
           reduce((a, b) => DenseMatrix.horzcat(a, b))
       }.
       getOrElse((time: Double) => mod.dlm.f(time))
-=======
-  def toDlmModel(mod: DlmGp.Model): DlmModel = {
-    val newf = mod.dim
-      .map { p => (time: Double) =>
-        List
-          .fill(p)(mod.dlm.f(time))
-          .reduce((a, b) => DenseMatrix.horzcat(a, b))
-      }
-      .getOrElse((time: Double) => mod.dlm.f(time))
->>>>>>> 8cccf0d6
-
     mod.dlm.copy(f = newf)
   }
 
@@ -174,7 +102,6 @@
     * @param ys
     */
   def sample(
-<<<<<<< HEAD
     priorV:     InverseGamma,
     priorW:     InverseGamma,
     priorKern:  Vector[KernelParameters] => Double,
@@ -182,15 +109,6 @@
     mod:        DlmGp.Model,
     ys:         Vector[(Location[Double], Vector[Data])],
     initParams: DlmGp.Parameters) = {
-=======
-      priorW: InverseGamma,
-      priorKern: Vector[KernelParameters] => Double,
-      propKern: Vector[KernelParameters] => Rand[Vector[KernelParameters]],
-      mod: DlmGp.Model,
-      ys: Vector[DlmGp.Data],
-      xs: Vector[Location[Double]],
-      initParams: DlmGp.Parameters) = {
->>>>>>> 8cccf0d6
 
     val covFn = KernelFunction.apply(initParams.gp.kernelParameters)
     val xs = ys.map(_._1)
