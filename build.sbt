lazy val commonSettings = Seq(
  scalaVersion := "2.12.4",
  name := "gaussian-processes",
  organization := "com.github.jonnylaw",
  version := "0.1.0",
  scalacOptions ++= Seq(
    "-encoding", "UTF-8",   // source files are in UTF-8
    "-deprecation",         // warn about use of deprecated APIs
    "-unchecked",           // warn about unchecked type parameters
    "-feature",             // warn about misused language features
    "-language:higherKinds",// allow higher kinded types without `import scala.language.higherKinds`
    "-Xlint",               // enable handy linter warnings
                            // "-Xfatal-warnings",     // turn compiler warnings into errors
    "-Ypartial-unification", // allow the compiler to unify type constructors of different arities
    "-language:implicitConversions" // allow implicit conversion of DLM -> DGLM
  ),
  crossScalaVersions := Seq("2.11.11","2.12.6"),
  credentials += Credentials(Path.userHome / ".sbt" / ".credentials"),
  licenses := Seq("APL2" -> url("http://www.apache.org/licenses/LICENSE-2.0.txt")),
  homepage := Some(url("https://jonnylaw.github.io/gaussian-processes")),
  scmInfo := Some(
    ScmInfo(
      url("https://github.com/jonnylaw/bayesian_dlms"),
      "scm:git@github.com:jonnylaw/bayesian_dlms.git"
    )
  ),
  developers := List(
    Developer(id="1", name="Jonny Law", email="law.jonny@googlemail.com", url=url("https://jonnylaw.github.io/blog"))
  ),
  publishMavenStyle := true,
  publishTo := {
    val nexus = "https://oss.sonatype.org/"
    if (isSnapshot.value)
      Some("snapshots" at nexus + "content/repositories/snapshots")
    else
      Some("releases"  at nexus + "service/local/staging/deploy/maven2")
  }
)

<<<<<<< HEAD
// scalafmtOnCompile in ThisBuild := true
ensimeScalaVersion in ThisBuild := "2.12.4"

=======
>>>>>>> 8cccf0d6
lazy val core = (project in file("core"))
  .settings(
    commonSettings,
    libraryDependencies ++= Seq(
      "org.scalanlp"             %% "breeze"              % "0.13.2",
      "com.github.fommil.netlib" % "all"                  % "1.1.2",
      "com.github.nscala-time"   %% "nscala-time"         % "2.18.0",
      "org.typelevel"            %% "cats-core"           % "1.0.1",
      "com.stripe"               %% "rainier-core"        % "0.1.3",
      "org.scalatest"            %% "scalatest"           % "3.0.5"  % "test",
      "org.scalacheck"           %% "scalacheck"          % "1.13.4" % "test"
    ),
  )
  // .enablePlugins(TutPlugin) // for documentation

lazy val examples = project
  .settings(
    resolvers += Resolver.bintrayRepo("cibotech", "public"),
    libraryDependencies ++= Seq(
      "com.nrinaudo"         %% "kantan.csv"          % "0.4.0",
      "com.nrinaudo"         %% "kantan.csv-generic"  % "0.4.0",
      "com.github.jonnylaw"  %% "bayesian_dlms"       % "0.4.1",
      "com.cibo"             %% "evilplot"            % "0.3.2"
    )
  )
  .dependsOn(core)<|MERGE_RESOLUTION|>--- conflicted
+++ resolved
@@ -37,12 +37,8 @@
   }
 )
 
-<<<<<<< HEAD
-// scalafmtOnCompile in ThisBuild := true
 ensimeScalaVersion in ThisBuild := "2.12.4"
 
-=======
->>>>>>> 8cccf0d6
 lazy val core = (project in file("core"))
   .settings(
     commonSettings,
