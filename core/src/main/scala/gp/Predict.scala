package gp.core

import breeze.stats.distributions._
import breeze.linalg.{DenseVector, DenseMatrix, cholesky, diag}
import GaussianProcess._
// import com.github.fommil.netlib.LAPACK.{getInstance => lapack}
import com.github.fommil.netlib.BLAS.{getInstance => blas}

object Predict {

  /**
    * Helper function for fit chol
    * @param newx a new location
    * @param xs locations with measurements
<<<<<<< HEAD
    * @param covFn a covariance function from Double => Double
    * @param dist a distance function from a pair of locations to double
    * @return a vector containing the value of the covariance function
    * given the distance from each existing location to the new location
=======
    * @param mod a Gaussian process model
    * @return a vector containing the distance from each existing location to
    * the new location
>>>>>>> 8cccf0d6
    */
  def buildDistVec(
      newx: Location[Double],
      xs: Vector[Location[Double]],
      covFn: Double => Double,
      dist: (Location[Double], Location[Double]) => Double
  ): DenseVector[Double] = {

    DenseVector(xs.map(d => covFn(dist(d, newx))).toArray)
  }

  /**
    * Forward solve a lower-triangular linear system
    * with a single RHS
    *
    * @param A A lower-triangular matrix
    * @param y A single vector RHS
    *
    * @return The solution, x, of the linear system A x = y
    */
  def forwardSolve(A: DenseMatrix[Double],
                   y: DenseVector[Double]): DenseVector[Double] = {
    val yc = y.copy
    blas.dtrsv("L", "N", "N", A.cols, A.toArray, A.rows, yc.data, 1)
    yc
  }

  /**
    * Algorithm 2.1 from GPML
    * An efficient way of learning a Gaussian Process at finitely many
    * points newXs
    * @param newXs the new locations we are interesting in determining the
    * value of the posterior of f
    * @param observed the currently observed (noisy) values of the function
    * @param mod a Gaussian Process Model
    * @param p Gaussian process parameters
    */
  def fit(
<<<<<<< HEAD
    newXs:    Vector[Location[Double]],
    observed: Vector[Data],
    dist:     (Location[Double], Location[Double]) => Double,
    p:        Parameters): Vector[(Location[Double], Gaussian)] = {
=======
      newXs: Vector[Location[Double]],
      observed: Vector[Data],
      dist: (Location[Double], Location[Double]) => Double,
      p: Parameters
  ) = {
>>>>>>> 8cccf0d6

    val covFn = KernelFunction.apply(p.kernelParameters)

    val x = observed.map(_.x)
    // add a small amount for numerical stability (tikhonov regularization)
    val nugget = diag(DenseVector.fill(x.size)(1e-6))
    val kxx = KernelFunction.buildCov(x, covFn, dist) + nugget
    val l = cholesky(kxx)

    for {
      xs <- newXs

      // calculate covariances, between the new points and existing
      kxy = buildDistVec(xs, x, covFn, dist)

<<<<<<< HEAD
      // between the point and itself
      kyy = covFn(dist(xs, xs)) //

      ys = DenseVector(observed.map(_.y).toArray)
=======
      // take the difference between observed and mean
      meanFn = MeanFunction.apply(p.meanParameters)
      ys = DenseVector(observed.map(_.y).toArray) - DenseVector(
        x.map(meanFn).toArray)
>>>>>>> 8cccf0d6

      // calculate the mean and covariance
      // alpha = l.t \ (l \ ys)
      // v = l \ kxy
      // mean = kxy.t * alpha
      // cov = kyy - v.t * v

      u = forwardSolve(l, kxy)
      v = forwardSolve(l, ys)
      mean = u.t * v
      cov = kyy - u.t * u
    } yield (xs, Gaussian(mean, math.sqrt(cov)))
  }

  def predict(
<<<<<<< HEAD
    fitted:   Vector[Gaussian],
    interval: Double) = {
=======
      fitted: Vector[Gaussian],
      interval: Double
  ) = {
>>>>>>> 8cccf0d6

    fitted.map(
      f =>
        (f.mean,
         Summarise.getInterval(f.mean, f.variance, 1 - interval),
         Summarise.getInterval(f.mean, f.variance, interval)))
  }

  def buildData(xs: Vector[Location[Double]],
                ys: Vector[Double]): Vector[Data] = {

    (xs zip ys) map { case (x, y) => Data(x, y) }
  }
}<|MERGE_RESOLUTION|>--- conflicted
+++ resolved
@@ -12,16 +12,12 @@
     * Helper function for fit chol
     * @param newx a new location
     * @param xs locations with measurements
-<<<<<<< HEAD
     * @param covFn a covariance function from Double => Double
     * @param dist a distance function from a pair of locations to double
     * @return a vector containing the value of the covariance function
     * given the distance from each existing location to the new location
-=======
-    * @param mod a Gaussian process model
     * @return a vector containing the distance from each existing location to
     * the new location
->>>>>>> 8cccf0d6
     */
   def buildDistVec(
       newx: Location[Double],
@@ -60,18 +56,10 @@
     * @param p Gaussian process parameters
     */
   def fit(
-<<<<<<< HEAD
     newXs:    Vector[Location[Double]],
     observed: Vector[Data],
     dist:     (Location[Double], Location[Double]) => Double,
     p:        Parameters): Vector[(Location[Double], Gaussian)] = {
-=======
-      newXs: Vector[Location[Double]],
-      observed: Vector[Data],
-      dist: (Location[Double], Location[Double]) => Double,
-      p: Parameters
-  ) = {
->>>>>>> 8cccf0d6
 
     val covFn = KernelFunction.apply(p.kernelParameters)
 
@@ -87,17 +75,10 @@
       // calculate covariances, between the new points and existing
       kxy = buildDistVec(xs, x, covFn, dist)
 
-<<<<<<< HEAD
       // between the point and itself
       kyy = covFn(dist(xs, xs)) //
 
       ys = DenseVector(observed.map(_.y).toArray)
-=======
-      // take the difference between observed and mean
-      meanFn = MeanFunction.apply(p.meanParameters)
-      ys = DenseVector(observed.map(_.y).toArray) - DenseVector(
-        x.map(meanFn).toArray)
->>>>>>> 8cccf0d6
 
       // calculate the mean and covariance
       // alpha = l.t \ (l \ ys)
@@ -113,14 +94,8 @@
   }
 
   def predict(
-<<<<<<< HEAD
     fitted:   Vector[Gaussian],
     interval: Double) = {
-=======
-      fitted: Vector[Gaussian],
-      interval: Double
-  ) = {
->>>>>>> 8cccf0d6
 
     fitted.map(
       f =>
