package gp.core

import breeze.stats.distributions._
import breeze.linalg.{DenseVector, DenseMatrix, cholesky, sum, diag}
import breeze.numerics.log
import cats.implicits._

object GaussianProcess {

  /**
    * Parameters of a Gaussian Process model
    * @param sigma the noise standard deviation of observations of the process
    * @param kernelParameters the parameters of the covariance function
    */
  case class Parameters(
      meanParameters: MeanParameters,
      kernelParameters: Vector[KernelParameters]
  ) {

    def map(f: Double => Double): Parameters = {
      Parameters(meanParameters map f, kernelParameters.map(_.map(f)))
    }

    def toList: List[Double] =
      meanParameters.toList ++ kernelParameters.toList.flatMap(_.toList)
  }

  /**
    * A single measurement of a process in multiple dimensions
    * @param x a location (eg. a Latitude and Longitude pair)
    * @param y a measurement
    */
  case class Data(x: Location[Double], y: Double)

  /**
    * A realisation of a Gaussian Process at
    */
  case class TimePoint(t: Double, ys: Vector[Data])

  /**
    * Calculate the pairwise distance matrix for a vector of positions
    * @param xs a vector of locations
    * @param dist a distance metric
    * @return a symmetrix matrix containing the pairwise distances between all
    * locations in xs
    */
  def distanceMatrix(xs: Vector[Location[Double]],
                     dist: (Location[Double], Location[Double]) => Double) = {

    val n = xs.length

    val res: Vector[Double] = for {
      x <- xs
      y <- xs
    } yield dist(x, y)

    new DenseMatrix(n, n, res.toArray)
  }

  /**
    * Given a covariance and mean function make
    * a draw from the Gaussian Process prior at specified locations
    */
  def draw(xs: Vector[Location[Double]],
           dist: (Location[Double], Location[Double]) => Double,
           p: Parameters) = {

    val nugget = diag(DenseVector.fill(xs.size)(1e-3))
    val covariance = KernelFunction.buildCov(
      xs,
      KernelFunction.apply(p.kernelParameters),
      dist) + nugget

    val mean = DenseVector(xs.map(MeanFunction.apply(p.meanParameters)).toArray)

    MultivariateGaussian(mean, covariance)
  }

  def vecToData(vec: DenseVector[Double], xs: Vector[Location[Double]]) = {
    (vec.data.toVector zip xs) map { case (f, x) => Data(x, f) }
  }

  def drawData(
      xs: Vector[Location[Double]],
      dist: (Location[Double], Location[Double]) => Double,
      p: Parameters
  ) = {

    val covariance = KernelFunction.buildCov(
      xs,
      KernelFunction.apply(p.kernelParameters),
      dist)
    val mean = DenseVector(xs.map(MeanFunction.apply(p.meanParameters)).toArray)

    for {
      fx <- MultivariateGaussian(mean, covariance)
    } yield vecToData(fx, xs)
  }

<<<<<<< HEAD
=======
  /**
    * Calculate partial derivatives of the marginal log-likelihood
    * of the kernel parameters
    */
  // def mllGradient(
  //     observed: Vector[Data],
  //     dist: (Location[Double], Location[Double]) => Double
  // )(p: Parameters): DenseVector[Double] = {

  //   val covFn = KernelFunction(p.kernelParameters)
  //   val xs = observed.map(_.x)

  //   // covariance of observed
  //   val nugget = diag(DenseVector.fill(xs.size)(1e-3))
  //   val kxx = KernelFunction.buildCov(xs, covFn, dist) + nugget

  //   val meanFn = MeanFunction.apply(p.meanParameters)
  //   val ys = DenseVector(observed.map(_.y).toArray) - DenseVector(
  //     xs.map(meanFn).toArray)
  //   val l = cholesky(kxx)
  //   val u = Predict.forwardSolve(l, ys)

  //   val grad =
  //     KernelParameters.tangentMatrix(observed, dist, p.kernelParameters)

  //   DenseVector(grad.map { (g: DenseMatrix[Double]) =>
  //     0.5 * sum(diag(u * u.t * g - kxx \ g))
  //   }.toArray)
  // }

  def mllGradient(
      observed: Vector[Data],
      dist: (Location[Double], Location[Double]) => Double
  )(p: Parameters): DenseVector[Double] = {

    val covFn = KernelFunction(p.kernelParameters)
    val xs = observed.map(_.x)

    // covariance of observed
    val nugget = diag(DenseVector.fill(xs.size)(1e-3))
    val kxx = KernelFunction.buildCov(xs, covFn, dist) + nugget

    val meanFn = MeanFunction.apply(p.meanParameters)
    val ys = DenseVector(observed.map(_.y).toArray) - DenseVector(
      xs.map(meanFn).toArray)

    val grad =
      KernelParameters.tangentMatrix(observed, dist, p.kernelParameters)

    val alpha = kxx \ ys

    DenseVector(grad.map { g =>
      0.5 * sum(diag(alpha * alpha.t * g - kxx \ g))
    }.toArray)
  }

>>>>>>> 8cccf0d6
  /**
    * Calculate the marginal log-likelihood of a single observation
    * of a Gaussian process
    */
  def loglikelihood(observed: Vector[Data],
                    dist: (Location[Double], Location[Double]) => Double) = {
    p: Parameters =>
      val covFn = KernelFunction(p.kernelParameters)
      val xs = observed.map(_.x)
      val n = xs.size

      // covariance of observed
      val nugget = diag(DenseVector.fill(xs.size)(1e-3))
      val kxx = KernelFunction.buildCov(xs, covFn, dist) + nugget

      val meanFn = MeanFunction.apply(p.meanParameters)
      val ys = DenseVector(observed.map(_.y).toArray) - DenseVector(
        xs.map(meanFn).toArray)
      val l = cholesky(kxx)
      val u = Predict.forwardSolve(l, ys)

      -0.5 * u dot u - sum(log(diag(l))) - n * 0.5 * log(2 * math.Pi)
  }

  def naiveLogLikelihood(
    observed: Vector[Data],
<<<<<<< HEAD
    dist:     (Location[Double], Location[Double]) => Double)
    (p: Parameters) = {
=======
    dist: (Location[Double], Location[Double]) => Double) = {
    p: Parameters =>
>>>>>>> 8cccf0d6

    val covFn = KernelFunction(p.kernelParameters)
    val xs = observed.map(_.x)

    // covariance of observed
    val nugget = diag(DenseVector.fill(xs.size)(1e-3))
    val kxx = KernelFunction.buildCov(xs, covFn, dist) + nugget

    // take the mean away from the observed data
    val meanFn = MeanFunction.apply(p.meanParameters)
    val mean = DenseVector(xs.map(meanFn).toArray)

    val ys = DenseVector(observed.map(_.y).toArray)

<<<<<<< HEAD
    - 0.5 * u dot u - sum(log(diag(l))) - n * 0.5 * log(2 * math.Pi)
=======
    MultivariateGaussian(mean, kxx).logPdf(ys)
>>>>>>> 8cccf0d6
  }

  /**
    * Take a random sampling of locations between two points in one-dimension
    */
  def samplePoints(start: Double, end: Double, n: Int): Vector[Double] = {
    Uniform(start, end).sample(n).sorted.toVector
  }

  /**
    * Draw from a conditional Gaussian distribution in a more efficient way
    * because we only have to calculate the cholesky of the covariance of the
    * prior distribution which only has to be computed once for every new sample X | Y
    * http://www.stats.ox.ac.uk/~doucet/doucet_simulationconditionalgaussian.pdf
    * Sampling X | Y
    * This can be used when we require several draws from the same posterior
    * @param xs a vector of locations at which to determine f(x)
    * @param ys a vector of noisy observations of y = f(x) + eps
    */
  def efficientDraw(
      xs: Vector[Location[Double]],
      ys: Vector[Data],
      dist: (Location[Double], Location[Double]) => Double,
      p: Parameters,
  )(priorSample: Rand[DenseVector[Double]]) = {

    val covFn = KernelFunction.apply(p.kernelParameters)
    val ysx = ys.map(_.x)
    val kyy = KernelFunction.buildCov(ysx, covFn, dist)
    val kxy = KernelFunction.buildDistCov(xs, ysx, covFn, dist)

    for {
      z <- priorSample
      x = z.slice(0, xs.size)
      y = z.slice(xs.size, -1)
      yvec = DenseVector(ys.map(_.y).toArray)
    } yield x + (kyy \ kxy) * (y - yvec)
  }

  def mllGradient(
    observed: Vector[Data],
    dist: (Location[Double], Location[Double]) => Double
  )(p: Parameters): DenseVector[Double] = {

    val covFn = KernelFunction(p.kernelParameters)
    val xs = observed.map(_.x)

    // covariance of observed
    val nugget = diag(DenseVector.fill(xs.size)(1e-3))
    val kxx = KernelFunction.buildCov(xs, covFn, dist) + nugget

    val meanFn = MeanFunction.apply(p.meanParameters)
    val ys = DenseVector(observed.map(_.y).toArray) - DenseVector(
      xs.map(meanFn).toArray)

    val grad = KernelParameters.tangentMatrix(observed, dist, p.kernelParameters)

    val alpha = kxx \ ys

    DenseVector(grad.map { g => 0.5 * sum(diag(alpha * alpha.t * g - kxx \ g)) }.toArray)
  }
}<|MERGE_RESOLUTION|>--- conflicted
+++ resolved
@@ -97,65 +97,6 @@
     } yield vecToData(fx, xs)
   }
 
-<<<<<<< HEAD
-=======
-  /**
-    * Calculate partial derivatives of the marginal log-likelihood
-    * of the kernel parameters
-    */
-  // def mllGradient(
-  //     observed: Vector[Data],
-  //     dist: (Location[Double], Location[Double]) => Double
-  // )(p: Parameters): DenseVector[Double] = {
-
-  //   val covFn = KernelFunction(p.kernelParameters)
-  //   val xs = observed.map(_.x)
-
-  //   // covariance of observed
-  //   val nugget = diag(DenseVector.fill(xs.size)(1e-3))
-  //   val kxx = KernelFunction.buildCov(xs, covFn, dist) + nugget
-
-  //   val meanFn = MeanFunction.apply(p.meanParameters)
-  //   val ys = DenseVector(observed.map(_.y).toArray) - DenseVector(
-  //     xs.map(meanFn).toArray)
-  //   val l = cholesky(kxx)
-  //   val u = Predict.forwardSolve(l, ys)
-
-  //   val grad =
-  //     KernelParameters.tangentMatrix(observed, dist, p.kernelParameters)
-
-  //   DenseVector(grad.map { (g: DenseMatrix[Double]) =>
-  //     0.5 * sum(diag(u * u.t * g - kxx \ g))
-  //   }.toArray)
-  // }
-
-  def mllGradient(
-      observed: Vector[Data],
-      dist: (Location[Double], Location[Double]) => Double
-  )(p: Parameters): DenseVector[Double] = {
-
-    val covFn = KernelFunction(p.kernelParameters)
-    val xs = observed.map(_.x)
-
-    // covariance of observed
-    val nugget = diag(DenseVector.fill(xs.size)(1e-3))
-    val kxx = KernelFunction.buildCov(xs, covFn, dist) + nugget
-
-    val meanFn = MeanFunction.apply(p.meanParameters)
-    val ys = DenseVector(observed.map(_.y).toArray) - DenseVector(
-      xs.map(meanFn).toArray)
-
-    val grad =
-      KernelParameters.tangentMatrix(observed, dist, p.kernelParameters)
-
-    val alpha = kxx \ ys
-
-    DenseVector(grad.map { g =>
-      0.5 * sum(diag(alpha * alpha.t * g - kxx \ g))
-    }.toArray)
-  }
-
->>>>>>> 8cccf0d6
   /**
     * Calculate the marginal log-likelihood of a single observation
     * of a Gaussian process
@@ -182,13 +123,8 @@
 
   def naiveLogLikelihood(
     observed: Vector[Data],
-<<<<<<< HEAD
     dist:     (Location[Double], Location[Double]) => Double)
     (p: Parameters) = {
-=======
-    dist: (Location[Double], Location[Double]) => Double) = {
-    p: Parameters =>
->>>>>>> 8cccf0d6
 
     val covFn = KernelFunction(p.kernelParameters)
     val xs = observed.map(_.x)
@@ -203,11 +139,7 @@
 
     val ys = DenseVector(observed.map(_.y).toArray)
 
-<<<<<<< HEAD
     - 0.5 * u dot u - sum(log(diag(l))) - n * 0.5 * log(2 * math.Pi)
-=======
-    MultivariateGaussian(mean, kxx).logPdf(ys)
->>>>>>> 8cccf0d6
   }
 
   /**
