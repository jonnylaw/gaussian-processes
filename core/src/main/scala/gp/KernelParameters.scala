package gp.core

import breeze.stats.distributions._
import breeze.linalg.{DenseMatrix, DenseVector}

import GaussianProcess._
import breeze.linalg.DenseMatrix
import cats.implicits._
import math._

sealed trait KernelParameters { self =>
  def map(f: Double => Double): KernelParameters

  def toList: List[Double]

  def add(that: KernelParameters): KernelParameters
}

case class SquaredExp(h: Double, sigma: Double) extends KernelParameters {
  def map(f: Double => Double): KernelParameters = {
    KernelParameters.se(f(h), f(sigma))
  }

  def toList = h :: sigma :: Nil

  def add(that: KernelParameters) = that match {
    case SquaredExp(h1, sigma1) =>
      KernelParameters.se(h + h1, sigma + sigma1)
    case _ => throw new Exception
  }
}

case class Matern(sigma: Double, nu: Double, l: Double) extends KernelParameters {
  def map(f: Double => Double): KernelParameters = {
    KernelParameters.matern(f(sigma), f(nu), f(l))
  }

  def toList = sigma :: nu :: l :: Nil

  def add(that: KernelParameters) = that match {
    case Matern(sigma1, nu1, l1) =>
      KernelParameters.matern(sigma + sigma1, nu + nu1, l + l1)
    case _ => throw new Exception
  }
}

case class White(sigma: Double) extends KernelParameters {
  def map(f: Double => Double): KernelParameters = {
    KernelParameters.white(f(sigma))
  }

  def toList = sigma :: Nil

  def add(that: KernelParameters) = that match {
    case White(sigma1) =>
      KernelParameters.white(sigma + sigma1)
    case _ => throw new Exception
  }
}

object KernelParameters {
  /**
    * Smart constructor for the squared exponential covariance parameters
    */
  def se(h: Double, sigma: Double): KernelParameters = {
    SquaredExp(h, sigma)
  }

  def matern(sigma: Double, nu: Double, l: Double): KernelParameters = {
    Matern(sigma, nu, l)
  }

  def white(sigma: Double): KernelParameters = {
    White(sigma)
  }

  /**
<<<<<<< HEAD
    * Transform parameters to a dense vector
    */
  def paramsToDenseVector(p: Parameters) =
    DenseVector(p.toList.toArray)

  /**
    * Transform a dense vector to parameters
    */
  def vectorToParams(p: Parameters, pActual: DenseVector[Double]) = {
    val n = p.meanParameters.toList.size
    val ps = pActual.data.toVector
    Parameters(
      MeanParameters.vectorToParams(p.meanParameters, ps.take(n)),
      KernelParameters.vectorToParams(p.kernelParameters, ps.drop(n))
    )
  }

  /**
    * Sample GP parameters using HMC
    * @param ys a vector of observations of a GP
    */
  def sampleHmc(
    ys:   Vector[Data],
    dist: (Location[Double], Location[Double]) => Double,
    init: Parameters,
    ll:   Parameters => Double,
    m:    Int,
    l:    Int,
    eps:  Double) = {

    def newLl(p: DenseVector[Double]) = {
      val params = vectorToParams(init, p)
      val const = PernelParameters.
      ll(params.copy(kernelParameters = kp))
    }
    def newGrad(p: DenseVector[Double]) = {
      val params = vectorToParams(init, p)

      mllGradient(ys, dist)(params.copy(kernelParameters = kp)) + 
    }

    val kp = KernelParameters.unconstrainParams(init.kernelParameters)
    val theta = paramsToDenseVector(init.copy(kernelParameters = kp))
    val initState = HmcState(0, theta, 0)
    MarkovChain(initState)(Hmc(m, l, eps, newGrad, newLl).step)
=======
    * Join two vectors with a condition
    * @param xs a vector containing a type A
    * @param ys a vector containing another type b
    * @param cond the condition
    */
  def innerJoin[A, B](xs: Vector[A],
                      ys: Vector[B],
                      cond: (A, B) => Boolean): Vector[(A, B)] = {

    for {
      x <- xs
      y <- ys
      if cond(x, y)
    } yield (x, y)
  }

  /**
    * Sample the observation variance from a Gamma distributoin
    * Gibbs step using a conditionally-conjugate distribution
    * @param prior the conditional conjugate prior distribtion for the 
    * measurement noise variance
    * @param ys a vector of data points
    * @param fx the currently sampled value of the function state
    * @return a distribution over the measurement noise
    */
  def samplePrecY(
    prior: Gamma,
    ys:    Vector[Data],
    fx:    Vector[Data]) = {

    val ssy = innerJoin(ys, fx,
      (a: Data, b: Data) => a.x === b.x).map {
      case (y, f) => (y.y - f.y) * (y.y - f.y)
    }.sum

    val shape = prior.shape + ys.size * 0.5
    val scale = prior.scale + 0.5 * ssy

    Gamma(shape, scale)
>>>>>>> 8cccf0d6
  }

  /**
    * Sample kernel hyperparameters using the metropolis-hastings algorithm
    * @param obs the observations
    * @param dist a distance function
    * @param prior the prior distribution of the hyperparameters
    * @param prop a symmetric proposal distribution
    */
  def sample(
    obs:   Vector[Data],
    dist:  (Location[Double], Location[Double]) => Double,
    prior: Vector[KernelParameters] => Double,
    prop:  Vector[KernelParameters] => Rand[Vector[KernelParameters]]) = {

    val proposal = (p: Parameters) =>
    for {
      kp <- prop(p.kernelParameters)
    } yield p.copy(kernelParameters = kp)

    val ll = (p: Parameters) => prior(p.kernelParameters) +
      GaussianProcess.loglikelihood(obs, dist)(p)

    MarkovChain.Kernels.metropolis(proposal)(ll)
  }

<<<<<<< HEAD
/**
=======
  /**
>>>>>>> 8cccf0d6
    * Transform the parameters to the whole of the real line
    */
  def unconstrainParams(p: Vector[KernelParameters]): Vector[KernelParameters] = p map {
    case SquaredExp(h, s) => se(log(h), log(s))
    case White(s) => white(log(s))
    case Matern(_, _, _) => throw new Exception("Not implemented yet")
  }

  def constrainParams(p: Vector[KernelParameters]): Vector[KernelParameters] = p map {
    case SquaredExp(h, s) => se(exp(h), exp(s))
    case White(s) => white(exp(s))
    case Matern(_, _, _) => throw new Exception("Not implemented yet")
  }

  /**
    * Calculate the gradient of the unconstrained Kernel Parameters
    * for a given distance
    */
  def gradient(p: Vector[KernelParameters])(dist: Double): Vector[Double] = p flatMap {
    case SquaredExp(hu, su) =>
      val h = Hmc.boundedBelow(0)(hu)
      val sc = Hmc.boundedBelow(0)(su)
      val s = sc.constrained

      Vector(math.exp(-(dist * dist) / (s * s)) + h.derivative,
        - (2 * h.constrained / (s * s * s)) * math.exp(-(dist * dist) / (s * s)) + sc.derivative)

    case White(su) => {
      val s = Hmc.boundedBelow(0)(su)
      Vector(1.0 + s.derivative)
    }
    case Matern(_, _, _) => throw new Exception("Not implemented yet")
  }

  /**
    * Build the tangent matrices (a matrix of partial derivatives)
    */
  def tangentMatrix(
    observed: Vector[Data],
    dist: (Location[Double], Location[Double]) => Double,
    p:    Vector[KernelParameters]): Vector[DenseMatrix[Double]] = {

    val xs = observed.map(_.x)

    val m = distanceMatrix(xs, dist)
    val res = m.data.toVector map (gradient(p))

    res.sequence.map (ms => new DenseMatrix(m.rows, m.cols, ms.toArray))
  }
<<<<<<< HEAD
}
=======

  /**
    * Transform a DenseVector containing the values of the parameter
    * into a set of Kernel parameters
    */
  def vectorToParams(p: Vector[KernelParameters],
                     pActual: Vector[Double]): Vector[KernelParameters] = {

    p.foldLeft((Vector[KernelParameters](), pActual)) {
        case ((acc, pa), ps) =>
          ps match {
            case _: SquaredExp =>
              (acc :+ se(pa.head, pa(1)), pa.drop(2))
            case _: White =>
              (acc :+ white(pa.head), pa.tail)
            case _: Matern =>
              (acc :+ matern(pa.head, pa(1), pa(2)), pa.drop(3))
          }
      }
      ._1
  }
}
>>>>>>> 8cccf0d6
<|MERGE_RESOLUTION|>--- conflicted
+++ resolved
@@ -75,7 +75,6 @@
   }
 
   /**
-<<<<<<< HEAD
     * Transform parameters to a dense vector
     */
   def paramsToDenseVector(p: Parameters) =
@@ -108,36 +107,18 @@
 
     def newLl(p: DenseVector[Double]) = {
       val params = vectorToParams(init, p)
-      val const = PernelParameters.
-      ll(params.copy(kernelParameters = kp))
+      ll(params.copy(kernelParameters = kp)) // + add jacobian or constrain parameters
     }
     def newGrad(p: DenseVector[Double]) = {
       val params = vectorToParams(init, p)
-
-      mllGradient(ys, dist)(params.copy(kernelParameters = kp)) + 
+      mllGradient(ys, dist)(params.copy(kernelParameters = kp))
     }
 
     val kp = KernelParameters.unconstrainParams(init.kernelParameters)
     val theta = paramsToDenseVector(init.copy(kernelParameters = kp))
     val initState = HmcState(0, theta, 0)
     MarkovChain(initState)(Hmc(m, l, eps, newGrad, newLl).step)
-=======
-    * Join two vectors with a condition
-    * @param xs a vector containing a type A
-    * @param ys a vector containing another type b
-    * @param cond the condition
-    */
-  def innerJoin[A, B](xs: Vector[A],
-                      ys: Vector[B],
-                      cond: (A, B) => Boolean): Vector[(A, B)] = {
-
-    for {
-      x <- xs
-      y <- ys
-      if cond(x, y)
-    } yield (x, y)
-  }
-
+  }
   /**
     * Sample the observation variance from a Gamma distributoin
     * Gibbs step using a conditionally-conjugate distribution
@@ -161,7 +142,6 @@
     val scale = prior.scale + 0.5 * ssy
 
     Gamma(shape, scale)
->>>>>>> 8cccf0d6
   }
 
   /**
@@ -188,11 +168,7 @@
     MarkovChain.Kernels.metropolis(proposal)(ll)
   }
 
-<<<<<<< HEAD
-/**
-=======
-  /**
->>>>>>> 8cccf0d6
+  /**
     * Transform the parameters to the whole of the real line
     */
   def unconstrainParams(p: Vector[KernelParameters]): Vector[KernelParameters] = p map {
@@ -201,6 +177,9 @@
     case Matern(_, _, _) => throw new Exception("Not implemented yet")
   }
 
+  /**
+    * Restrict the Kernel parameters to an appropriate domain
+    */
   def constrainParams(p: Vector[KernelParameters]): Vector[KernelParameters] = p map {
     case SquaredExp(h, s) => se(exp(h), exp(s))
     case White(s) => white(exp(s))
@@ -210,6 +189,7 @@
   /**
     * Calculate the gradient of the unconstrained Kernel Parameters
     * for a given distance
+    * TODO: Check constrains w.r.t derivatives
     */
   def gradient(p: Vector[KernelParameters])(dist: Double): Vector[Double] = p flatMap {
     case SquaredExp(hu, su) =>
@@ -242,9 +222,6 @@
 
     res.sequence.map (ms => new DenseMatrix(m.rows, m.cols, ms.toArray))
   }
-<<<<<<< HEAD
-}
-=======
 
   /**
     * Transform a DenseVector containing the values of the parameter
@@ -267,4 +244,3 @@
       ._1
   }
 }
->>>>>>> 8cccf0d6
