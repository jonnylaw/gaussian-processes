--- conflicted
+++ resolved
@@ -28,37 +28,17 @@
 
   val params = GaussianProcess.Parameters(
     MeanParameters.zero,
-<<<<<<< HEAD
     Vector(KernelParameters.se(3.0, 5.5), KernelParameters.white(0.5))
-=======
-    Vector(KernelParameters.se(1.0, 2.0), KernelParameters.white(0.09))
->>>>>>> 8cccf0d6
   )
 
   val covFn = KernelFunction.apply(params.kernelParameters)
   val dist = Location.euclidean _
-<<<<<<< HEAD
-=======
-
-  val prior = for {
-    v <- InverseGamma(3.0, 0.5)
-    h <- InverseGamma(3.0, 4.0)
-    sigma <- Rand.always(2.0) // InverseGamma(0.001, 0.001)
-    alpha <- Gaussian(0.0, 5.0)
-    beta <- Gaussian(0.0, 5.0)
-  } yield
-    GaussianProcess.Parameters(
-      MeanParameters.plane(DenseVector(alpha, beta)),
-      Vector(KernelParameters.se(h, sigma), KernelParameters.white(v))
-    )
->>>>>>> 8cccf0d6
 }
 
 object SimulateGp extends App with TestModel {
   val xs = GaussianProcess.samplePoints(-10.0, 10.0, 300).map(One.apply)
   val ys = GaussianProcess.draw(xs, dist, params).draw.data.toVector
 
-<<<<<<< HEAD
   val out = new java.io.File("data/simulated_gp.csv")
   out.writeCsv(xs.map(_.x) zip ys, rfc.withHeader("x", "y"))
 }
@@ -76,10 +56,6 @@
 
   val out = new java.io.File("data/simulated_gp_replicate.csv")
   out.writeCsv(res, rfc.withHeader("replicate", "x", "y"))
-=======
-  val out = new java.io.File("examples/data/simulated_gp.csv")
-  out.writeCsv(xs.map(_.x) zip ys.data.toVector, rfc.withHeader("x", "y"))
->>>>>>> 8cccf0d6
 }
 
 object FitGp extends App  {
@@ -94,7 +70,6 @@
   // read in data
   val rawData = Paths.get("examples/data/simulated_gp.csv")
   val reader = rawData.asCsvReader[List[Double]](rfc.withHeader)
-<<<<<<< HEAD
   val data = reader.
     collect {
       case Right(a) => GaussianProcess.Data(One(a.head), a(1))
@@ -103,11 +78,6 @@
     zipWithIndex.
     filter { case (_, i) => (i + 1) % 15 == 0 }.
     map(_._1)
-=======
-  val data = reader.collect {
-    case Right(a) => GaussianProcess.Data(One(a.head), a(1))
-  }.toVector
->>>>>>> 8cccf0d6
 
   // create a regular grid of points to draw from the GP posterior
   implicit val integralD = scala.math.Numeric.DoubleAsIfIntegral
@@ -117,17 +87,10 @@
   val fitted = Predict.fit(testPoints ++ data.map(_.x), data, dist, params)
 
   // combine
-<<<<<<< HEAD
   val out = (fitted.map { case (x, g) => (x.toVector.head, g.mean) } zip
     Summarise.getIntervals(DenseVector(fitted.map(_._2.mean).toArray),
       diag(DenseVector(fitted.map(_._2.variance).toArray)), 0.975)).
     map { case ((a, b), (c, d)) => (a, b, c, d) }
-=======
-  val out = (testPoints.map(_.x) zip fitted.map(_.mu) zip
-    Summarise.getIntervals(DenseVector(fitted.map(_.mu).toArray),
-                           diag(DenseVector(fitted.map(_.sigma).toArray)),
-                           0.975)).map { case ((a, b), (c, d)) => (a, b, c, d) }
->>>>>>> 8cccf0d6
 
   val outFile = new java.io.File("examples/data/fitted_gp.csv")
   outFile.writeCsv(out, rfc.withHeader("x", "mean", "upper", "lower"))
@@ -139,7 +102,6 @@
 
   val rawData = Paths.get("examples/data/simulated_gp.csv")
   val reader = rawData.asCsvReader[List[Double]](rfc.withHeader)
-<<<<<<< HEAD
   val data = reader.
     collect {
       case Right(a) => GaussianProcess.Data(One(a.head), a(1))
@@ -151,14 +113,6 @@
 
   def proposal(delta: Double)(ps: Vector[KernelParameters]) = ps traverse {
     p => p match {
-=======
-  val data = reader.collect {
-    case Right(a) => GaussianProcess.Data(One(a.head), a(1))
-  }.toVector
-
-  def proposal(delta: Double)(ps: Vector[KernelParameters]) = ps traverse { p =>
-    p match {
->>>>>>> 8cccf0d6
       case SquaredExp(h, s) =>
         for {
           z1 <- Gaussian(0.0, delta)
@@ -174,7 +128,6 @@
     }
   }
 
-<<<<<<< HEAD
   val priorSigmaY = InverseGamma(10, 6)
   val priorSigma = InverseGamma(3, 6)
   val priorh = InverseGamma(3.0, 4.0)
@@ -195,38 +148,17 @@
     case White(s) =>
       priorSigmaY.logPdf(s)
   }).sum
-=======
-  def priorKernel(ps: Vector[KernelParameters]) =
-    ps.map(p =>
-        p match {
-          case SquaredExp(h, sigma) =>
-            InverseGamma(0.001, 0.001).logPdf(h) +
-              InverseGamma(0.001, 0.001).logPdf(sigma)
-          case White(s) =>
-            InverseGamma(0.001, 0.001).logPdf(s)
-      })
-      .sum
->>>>>>> 8cccf0d6
 
   // get iterations from command line argument
   val nIters: Int = args.lift(0).map(_.toInt).getOrElse(100000)
 
-<<<<<<< HEAD
   val iters = Mcmc.sample(data, priorKernel,
                           Gaussian(1.0, 1.0), proposal(0.05), dist, prior.draw)
-=======
-  val iters = Mcmc.sample(data,
-                          priorKernel,
-                          Gaussian(1.0, 1.0),
-                          proposal(0.05),
-                          dist,
-                          prior.draw)
->>>>>>> 8cccf0d6
 
   def format(p: GaussianProcess.Parameters): List[Double] =
     p.kernelParameters.flatMap(_.toList).toList ::: p.meanParameters.toList
 
-<<<<<<< HEAD
+
   // write iters to file
   Streaming.
     writeParallelChain(iters, 2, nIters, "data/gpmcmc", format).
@@ -284,10 +216,3 @@
   val out = new java.io.File("data/posterior_predictive.csv")
   out.writeCsv(res, rfc.withHeader("replicate", "x", "mean", "h", "sigma", "sigma_y"))
 }
-=======
-  // write multiple parallel chains to files
-  Streaming
-    .writeParallelChain(iters, 2, 100000, "examples/data/gpmcmc", format)
-    .runWith(Sink.onComplete(_ => system.terminate()))
-}
->>>>>>> 8cccf0d6
